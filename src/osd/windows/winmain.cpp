// license:BSD-3-Clause
// copyright-holders:Aaron Giles
//============================================================
//
//  winmain.c - Win32 main program
//
//============================================================

// standard windows headers
#define WIN32_LEAN_AND_MEAN
#include <windows.h>
#include <commctrl.h>
#include <mmsystem.h>
#include <tchar.h>
#include <io.h>

// standard C headers
#include <ctype.h>
#include <stdarg.h>
#include <psapi.h>
#include <dbghelp.h>

// MAME headers
#include "emu.h"
#include "clifront.h"
#include "emuopts.h"

// MAMEOS headers
#include "winmain.h"
#include "window.h"
#include "video.h"
#include "winutf8.h"
#include "winutil.h"
#include "debugger.h"
#include "winfile.h"

#define DEBUG_SLOW_LOCKS    0

//**************************************************************************
//  MACROS
//**************************************************************************

#ifdef UNICODE
#define UNICODE_POSTFIX "W"
#else
#define UNICODE_POSTFIX "A"
#endif



//**************************************************************************
//  TYPE DEFINITIONS
//**************************************************************************

template<typename _FunctionPtr>
class dynamic_bind
{
public:
	// constructor which looks up the function
	dynamic_bind(const TCHAR *dll, const char *symbol)
		: m_function(nullptr)
	{
		HMODULE module = LoadLibrary(dll);
		if (module != nullptr)
			m_function = reinterpret_cast<_FunctionPtr>(GetProcAddress(module, symbol));
	}

	// bool to test if the function is nullptr or not
	operator bool() const { return (m_function != nullptr); }

	// dereference to get the underlying pointer
	_FunctionPtr operator *() const { return m_function; }

private:
	_FunctionPtr    m_function;
};


class stack_walker
{
public:
	stack_walker();

	FPTR ip() const { return m_stackframe.AddrPC.Offset; }
	FPTR sp() const { return m_stackframe.AddrStack.Offset; }
	FPTR frame() const { return m_stackframe.AddrFrame.Offset; }

	bool reset();
	void reset(CONTEXT &context, HANDLE thread);
	bool unwind();

private:
	HANDLE          m_process;
	HANDLE          m_thread;
	STACKFRAME64    m_stackframe;
	CONTEXT         m_context;
	bool            m_first;

	dynamic_bind<BOOL (WINAPI *)(DWORD, HANDLE, HANDLE, LPSTACKFRAME64, PVOID, PREAD_PROCESS_MEMORY_ROUTINE64, PFUNCTION_TABLE_ACCESS_ROUTINE64, PGET_MODULE_BASE_ROUTINE64, PTRANSLATE_ADDRESS_ROUTINE64)>
			m_stack_walk_64;
	dynamic_bind<BOOL (WINAPI *)(HANDLE, LPCTSTR, BOOL)> m_sym_initialize;
	dynamic_bind<PVOID (WINAPI *)(HANDLE, DWORD64)> m_sym_function_table_access_64;
	dynamic_bind<DWORD64 (WINAPI *)(HANDLE, DWORD64)> m_sym_get_module_base_64;
	dynamic_bind<VOID (WINAPI *)(PCONTEXT)> m_rtl_capture_context;

	static bool     s_initialized;
};


class symbol_manager
{
public:
	// construction/destruction
	symbol_manager(const char *argv0);
	~symbol_manager();

	// getters
	FPTR last_base() const { return m_last_base; }

	// core symbol lookup
	const char *symbol_for_address(FPTR address);
	const char *symbol_for_address(PVOID address) { return symbol_for_address(reinterpret_cast<FPTR>(address)); }

	// force symbols to be cached
	void cache_symbols() { scan_file_for_address(0, true); }

	void reset_cache() { m_cache.reset(); }
private:
	// internal helpers
	bool query_system_for_address(FPTR address);
	void scan_file_for_address(FPTR address, bool create_cache);
	bool parse_sym_line(const char *line, FPTR &address, std::string &symbol);
	bool parse_map_line(const char *line, FPTR &address, std::string &symbol);
	void scan_cache_for_address(FPTR address);
	void format_symbol(const char *name, UINT32 displacement, const char *filename = nullptr, int linenumber = 0);

	static FPTR get_text_section_base();

	struct cache_entry
	{
		cache_entry(FPTR address, const char *symbol) :
			m_next(nullptr), m_address(address), m_name(symbol) { }
		cache_entry *next() const { return m_next; }

		cache_entry *   m_next;
		FPTR            m_address;
		std::string     m_name;
	};
	simple_list<cache_entry> m_cache;

	std::string     m_mapfile;
	std::string     m_symfile;
	std::string     m_buffer;
	HANDLE          m_process;
	FPTR            m_last_base;
	FPTR            m_text_base;

	dynamic_bind<BOOL (WINAPI *)(HANDLE, DWORD64, PDWORD64, PSYMBOL_INFO)> m_sym_from_addr;
	dynamic_bind<BOOL (WINAPI *)(HANDLE, DWORD64, PDWORD, PIMAGEHLP_LINE64)> m_sym_get_line_from_addr_64;
};


class sampling_profiler
{
public:
	sampling_profiler(UINT32 max_seconds, UINT8 stack_depth);
	~sampling_profiler();

	void start();
	void stop();

//  void reset();
	void print_results(symbol_manager &symbols);

private:
	static DWORD WINAPI thread_entry(LPVOID lpParameter);
	void thread_run();

	static int CLIB_DECL compare_address(const void *item1, const void *item2);
	static int CLIB_DECL compare_frequency(const void *item1, const void *item2);

	HANDLE          m_target_thread;

	HANDLE          m_thread;
	DWORD           m_thread_id;
	volatile bool   m_thread_exit;

	UINT8           m_stack_depth;
	UINT8           m_entry_stride;
	std::vector<FPTR>    m_buffer;
	FPTR *          m_buffer_ptr;
	FPTR *          m_buffer_end;
};

//============================================================
//  winui_output_error
//============================================================

class winui_output_error : public osd_output
{
public:
	virtual void output_callback(osd_output_channel channel, const char *msg, va_list args) override
	{
		if (channel == OSD_OUTPUT_CHANNEL_ERROR)
		{
			char buffer[1024];

			// if we are in fullscreen mode, go to windowed mode
			if ((video_config.windowed == 0) && (win_window_list != nullptr))
				winwindow_toggle_full_screen();

			vsnprintf(buffer, ARRAY_LENGTH(buffer), msg, args);
			win_message_box_utf8(win_window_list ? win_window_list->m_hwnd : nullptr, buffer, emulator_info::get_appname(), MB_OK);
		}
		else
			chain_output(channel, msg, args);
	}
};




//**************************************************************************
//  GLOBAL VARIABLES
//**************************************************************************

// this line prevents globbing on the command line
int _CRT_glob = 0;

//**************************************************************************
//  LOCAL VARIABLES
//**************************************************************************

static LPTOP_LEVEL_EXCEPTION_FILTER pass_thru_filter;

static HANDLE watchdog_reset_event;
static HANDLE watchdog_exit_event;
static HANDLE watchdog_thread;

static running_machine *g_current_machine;

static int timeresult = !TIMERR_NOERROR;
static TIMECAPS timecaps;

static sampling_profiler *profiler = nullptr;
static symbol_manager *symbols = nullptr;

bool stack_walker::s_initialized = false;


//**************************************************************************
//  FUNCTION PROTOTYPES
//**************************************************************************

static BOOL WINAPI control_handler(DWORD type);
static int is_double_click_start(int argc);
static DWORD WINAPI watchdog_thread_entry(LPVOID lpParameter);
static LONG WINAPI exception_filter(struct _EXCEPTION_POINTERS *info);



//**************************************************************************
//  OPTIONS
//**************************************************************************

// struct definitions
const options_entry windows_options::s_option_entries[] =
{
	// performance options
	{ nullptr,                                        nullptr,    OPTION_HEADER,     "WINDOWS PERFORMANCE OPTIONS" },
	{ WINOPTION_PRIORITY "(-15-1)",                   "0",        OPTION_INTEGER,    "thread priority for the main game thread; range from -15 to 1" },
	{ WINOPTION_PROFILE,                              "0",        OPTION_INTEGER,    "enables profiling, specifying the stack depth to track" },

	// video options
	{ nullptr,                                        nullptr,    OPTION_HEADER,     "WINDOWS VIDEO OPTIONS" },
	{ WINOPTION_MENU,                                 "0",        OPTION_BOOLEAN,    "enables menu bar if available by UI implementation" },

<<<<<<< HEAD
	// post-processing options
=======
	// DirectDraw-specific options
	{ nullptr,                                        nullptr,    OPTION_HEADER,     "DIRECTDRAW-SPECIFIC OPTIONS" },
	{ WINOPTION_HWSTRETCH ";hws",                     "1",        OPTION_BOOLEAN,    "enables hardware stretching" },

	// D3D post-processing options
>>>>>>> 5ed9f938
	{ nullptr,                                                  nullptr,             OPTION_HEADER,     "DIRECT3D POST-PROCESSING OPTIONS" },
	{ WINOPTION_HLSL_ENABLE";hlsl",                             "0",                 OPTION_BOOLEAN,    "enables HLSL post-processing (PS3.0 required)" },
	{ WINOPTION_HLSLPATH,                                       "hlsl",              OPTION_STRING,     "path to hlsl files" },
	{ WINOPTION_HLSL_WRITE,                                     nullptr,             OPTION_STRING,     "enables HLSL AVI writing (huge disk bandwidth suggested)" },
	{ WINOPTION_HLSL_SNAP_WIDTH,                                "2048",              OPTION_STRING,     "HLSL upscaled-snapshot width" },
	{ WINOPTION_HLSL_SNAP_HEIGHT,                               "1536",              OPTION_STRING,     "HLSL upscaled-snapshot height" },
	{ WINOPTION_SHADOW_MASK_TILE_MODE,                          "0",                 OPTION_INTEGER,    "shadow mask tile mode (0 for screen based, 1 for source based)" },
	{ WINOPTION_SHADOW_MASK_ALPHA";fs_shadwa(0.0-1.0)",         "0.0",               OPTION_FLOAT,      "shadow mask alpha-blend value (1.0 is fully blended, 0.0 is no mask)" },
	{ WINOPTION_SHADOW_MASK_TEXTURE";fs_shadwt(0.0-1.0)",       "shadow-mask.png",   OPTION_STRING,     "shadow mask texture name" },
	{ WINOPTION_SHADOW_MASK_COUNT_X";fs_shadww",                "6",                 OPTION_INTEGER,    "shadow mask tile width, in screen dimensions" },
	{ WINOPTION_SHADOW_MASK_COUNT_Y";fs_shadwh",                "4",                 OPTION_INTEGER,    "shadow mask tile height, in screen dimensions" },
	{ WINOPTION_SHADOW_MASK_USIZE";fs_shadwu(0.0-1.0)",         "0.1875",            OPTION_FLOAT,      "shadow mask texture width, in U/V dimensions" },
	{ WINOPTION_SHADOW_MASK_VSIZE";fs_shadwv(0.0-1.0)",         "0.25",              OPTION_FLOAT,      "shadow mask texture height, in U/V dimensions" },
	{ WINOPTION_SHADOW_MASK_UOFFSET";fs_shadwou(-1.0-1.0)",     "0.0",               OPTION_FLOAT,      "shadow mask texture offset, in U direction" },
	{ WINOPTION_SHADOW_MASK_VOFFSET";fs_shadwov(-1.0-1.0)",     "0.0",               OPTION_FLOAT,      "shadow mask texture offset, in V direction" },
	{ WINOPTION_CURVATURE";fs_curv(0.0-1.0)",                   "0.0",               OPTION_FLOAT,      "screen curvature amount" },
	{ WINOPTION_ROUND_CORNER";fs_rndc(0.0-1.0)",                "0.0",               OPTION_FLOAT,      "screen round corner amount" },
	{ WINOPTION_SMOOTH_BORDER";fs_smob(0.0-1.0)",               "0.0",               OPTION_FLOAT,      "screen smooth border amount" },
	{ WINOPTION_REFLECTION";fs_ref(0.0-1.0)",                   "0.0",               OPTION_FLOAT,      "screen reflection amount" },
	{ WINOPTION_VIGNETTING";fs_vig(0.0-1.0)",                   "0.0",               OPTION_FLOAT,      "image vignetting amount" },
	/* Beam-related values below this line*/
	{ WINOPTION_SCANLINE_AMOUNT";fs_scanam(0.0-4.0)",           "0.0",               OPTION_FLOAT,      "overall alpha scaling value for scanlines" },
	{ WINOPTION_SCANLINE_SCALE";fs_scansc(0.0-4.0)",            "1.0",               OPTION_FLOAT,      "overall height scaling value for scanlines" },
	{ WINOPTION_SCANLINE_HEIGHT";fs_scanh(0.0-4.0)",            "1.0",               OPTION_FLOAT,      "individual height scaling value for scanlines" },
	{ WINOPTION_SCANLINE_VARIATION";fs_scanv(0.0-4.0)",         "1.0",               OPTION_FLOAT,      "individual height varying value for scanlines" },
	{ WINOPTION_SCANLINE_BRIGHT_SCALE";fs_scanbs(0.0-2.0)",     "1.0",               OPTION_FLOAT,      "overall brightness scaling value for scanlines (multiplicative)" },
	{ WINOPTION_SCANLINE_BRIGHT_OFFSET";fs_scanbo(0.0-1.0)",    "0.0",               OPTION_FLOAT,      "overall brightness offset value for scanlines (additive)" },
	{ WINOPTION_SCANLINE_JITTER";fs_scanjt(0.0-4.0)",           "0.0",               OPTION_FLOAT,      "overall interlace jitter scaling value for scanlines" },
	{ WINOPTION_HUM_BAR_ALPHA";fs_humba(0.0-1.0)",              "0.0",               OPTION_FLOAT,      "overall alpha scaling value for hum bar" },
	{ WINOPTION_DEFOCUS";fs_focus",                             "0.0,0.0",           OPTION_STRING,     "overall defocus value in screen-relative coords" },
	{ WINOPTION_CONVERGE_X";fs_convx",                          "0.0,0.0,0.0",       OPTION_STRING,     "convergence in screen-relative X direction" },
	{ WINOPTION_CONVERGE_Y";fs_convy",                          "0.0,0.0,0.0",       OPTION_STRING,     "convergence in screen-relative Y direction" },
	{ WINOPTION_RADIAL_CONVERGE_X";fs_rconvx",                  "0.0,0.0,0.0",       OPTION_STRING,     "radial convergence in screen-relative X direction" },
	{ WINOPTION_RADIAL_CONVERGE_Y";fs_rconvy",                  "0.0,0.0,0.0",       OPTION_STRING,     "radial convergence in screen-relative Y direction" },
	/* RGB colorspace convolution below this line */
	{ WINOPTION_RED_RATIO";fs_redratio",                        "1.0,0.0,0.0",       OPTION_STRING,     "red output signal generated by input signal" },
	{ WINOPTION_GRN_RATIO";fs_grnratio",                        "0.0,1.0,0.0",       OPTION_STRING,     "green output signal generated by input signal" },
	{ WINOPTION_BLU_RATIO";fs_bluratio",                        "0.0,0.0,1.0",       OPTION_STRING,     "blue output signal generated by input signal" },
	{ WINOPTION_SATURATION";fs_sat(0.0-4.0)",                   "1.0",               OPTION_FLOAT,      "saturation scaling value" },
	{ WINOPTION_OFFSET";fs_offset",                             "0.0,0.0,0.0",       OPTION_STRING,     "signal offset value (additive)" },
	{ WINOPTION_SCALE";fs_scale",                               "1.0,1.0,1.0",       OPTION_STRING,     "signal scaling value (multiplicative)" },
	{ WINOPTION_POWER";fs_power",                               "1.0,1.0,1.0",       OPTION_STRING,     "signal power value (exponential)" },
	{ WINOPTION_FLOOR";fs_floor",                               "0.0,0.0,0.0",       OPTION_STRING,     "signal floor level" },
	{ WINOPTION_PHOSPHOR";fs_phosphor",                         "0.0,0.0,0.0",       OPTION_STRING,     "phosphorescence decay rate (0.0 is instant, 1.0 is forever)" },
	/* NTSC simulation below this line */
	{ nullptr,                                                  nullptr,             OPTION_HEADER,     "NTSC POST-PROCESSING OPTIONS" },
	{ WINOPTION_YIQ_ENABLE";yiq",                               "0",                 OPTION_BOOLEAN,    "enables YIQ-space HLSL post-processing" },
	{ WINOPTION_YIQ_JITTER";yiqj",                              "0.0",               OPTION_FLOAT,      "Jitter for the NTSC signal processing" },
	{ WINOPTION_YIQ_CCVALUE";yiqcc",                            "3.57954545",        OPTION_FLOAT,      "Color Carrier frequency for NTSC signal processing" },
	{ WINOPTION_YIQ_AVALUE";yiqa",                              "0.5",               OPTION_FLOAT,      "A value for NTSC signal processing" },
	{ WINOPTION_YIQ_BVALUE";yiqb",                              "0.5",               OPTION_FLOAT,      "B value for NTSC signal processing" },
	{ WINOPTION_YIQ_OVALUE";yiqo",                              "0.0",               OPTION_FLOAT,      "Outgoing Color Carrier phase offset for NTSC signal processing" },
	{ WINOPTION_YIQ_PVALUE";yiqp",                              "1.0",               OPTION_FLOAT,      "Incoming Pixel Clock scaling value for NTSC signal processing" },
	{ WINOPTION_YIQ_NVALUE";yiqn",                              "1.0",               OPTION_FLOAT,      "Y filter notch width for NTSC signal processing" },
	{ WINOPTION_YIQ_YVALUE";yiqy",                              "6.0",               OPTION_FLOAT,      "Y filter cutoff frequency for NTSC signal processing" },
	{ WINOPTION_YIQ_IVALUE";yiqi",                              "1.2",               OPTION_FLOAT,      "I filter cutoff frequency for NTSC signal processing" },
	{ WINOPTION_YIQ_QVALUE";yiqq",                              "0.6",               OPTION_FLOAT,      "Q filter cutoff frequency for NTSC signal processing" },
	{ WINOPTION_YIQ_SCAN_TIME";yiqsc",                          "52.6",              OPTION_FLOAT,      "Horizontal scanline duration for NTSC signal processing (in usec)" },
	{ WINOPTION_YIQ_PHASE_COUNT";yiqp",                         "2",                 OPTION_INTEGER,    "Phase Count value for NTSC signal processing" },
	/* Vector simulation below this line */
	{ nullptr,                                                  nullptr,             OPTION_HEADER,     "VECTOR POST-PROCESSING OPTIONS" },
	{ WINOPTION_VECTOR_LENGTH_SCALE";veclength",                "0.5",               OPTION_FLOAT,      "How much length affects vector fade" },
	{ WINOPTION_VECTOR_LENGTH_RATIO";vecsize",                  "500.0",             OPTION_FLOAT,      "Vector fade length (4.0 - vectors fade the most at and above 4 pixels, etc.)" },
	/* Bloom below this line */
	{ nullptr,                                                  nullptr,             OPTION_HEADER,     "BLOOM POST-PROCESSING OPTIONS" },
	{ WINOPTION_BLOOM_BLEND_MODE,                               "0",                 OPTION_INTEGER,    "bloom blend mode (0 for brighten, 1 for darken)" },
	{ WINOPTION_BLOOM_SCALE,                                    "0.0",               OPTION_FLOAT,      "Intensity factor for bloom" },
	{ WINOPTION_BLOOM_OVERDRIVE,                                "1.0,1.0,1.0",       OPTION_STRING,     "Overdrive factor for bloom" },
	{ WINOPTION_BLOOM_LEVEL0_WEIGHT,                            "1.0",               OPTION_FLOAT,      "Bloom level 0  (full-size target) weight" },
	{ WINOPTION_BLOOM_LEVEL1_WEIGHT,                            "0.64",              OPTION_FLOAT,      "Bloom level 1  (1/2-size target) weight" },
	{ WINOPTION_BLOOM_LEVEL2_WEIGHT,                            "0.32",              OPTION_FLOAT,      "Bloom level 2  (1/4-size target) weight" },
	{ WINOPTION_BLOOM_LEVEL3_WEIGHT,                            "0.16",              OPTION_FLOAT,      "Bloom level 3  (1/8-size target) weight" },
	{ WINOPTION_BLOOM_LEVEL4_WEIGHT,                            "0.08",              OPTION_FLOAT,      "Bloom level 4  (1/16-size target) weight" },
	{ WINOPTION_BLOOM_LEVEL5_WEIGHT,                            "0.04",              OPTION_FLOAT,      "Bloom level 5  (1/32-size target) weight" },
	{ WINOPTION_BLOOM_LEVEL6_WEIGHT,                            "0.04",              OPTION_FLOAT,      "Bloom level 6  (1/64-size target) weight" },
	{ WINOPTION_BLOOM_LEVEL7_WEIGHT,                            "0.02",              OPTION_FLOAT,      "Bloom level 7  (1/128-size target) weight" },
	{ WINOPTION_BLOOM_LEVEL8_WEIGHT,                            "0.02",              OPTION_FLOAT,      "Bloom level 8  (1/256-size target) weight" },
	{ WINOPTION_BLOOM_LEVEL9_WEIGHT,                            "0.01",              OPTION_FLOAT,      "Bloom level 9  (1/512-size target) weight" },
	{ WINOPTION_BLOOM_LEVEL10_WEIGHT,                           "0.01",              OPTION_FLOAT,      "Bloom level 10 (1/1024-size target) weight" },

	// full screen options
	{ nullptr,                                        nullptr,    OPTION_HEADER,     "FULL SCREEN OPTIONS" },
	{ WINOPTION_TRIPLEBUFFER ";tb",                   "0",        OPTION_BOOLEAN,    "enables triple buffering" },
	{ WINOPTION_FULLSCREENBRIGHTNESS ";fsb(0.1-2.0)", "1.0",      OPTION_FLOAT,      "brightness value in full screen mode" },
	{ WINOPTION_FULLSCREENCONTRAST ";fsc(0.1-2.0)",   "1.0",      OPTION_FLOAT,      "contrast value in full screen mode" },
	{ WINOPTION_FULLSCREENGAMMA ";fsg(0.1-3.0)",      "1.0",      OPTION_FLOAT,      "gamma value in full screen mode" },

	// input options
	{ nullptr,                                        nullptr,    OPTION_HEADER,     "INPUT DEVICE OPTIONS" },
	{ WINOPTION_GLOBAL_INPUTS ";global_inputs",       "0",        OPTION_BOOLEAN,    "enables global inputs" },
	{ WINOPTION_DUAL_LIGHTGUN ";dual",                "0",        OPTION_BOOLEAN,    "enables dual lightgun input" },

	{ nullptr }
};

//**************************************************************************
//  MAIN ENTRY POINT
//**************************************************************************


//============================================================
//  utf8_main
//============================================================

int main(int argc, char *argv[])
{
	// use small output buffers on non-TTYs (i.e. pipes)
	if (!isatty(fileno(stdout)))
		setvbuf(stdout, (char *) nullptr, _IOFBF, 64);
	if (!isatty(fileno(stderr)))
		setvbuf(stderr, (char *) nullptr, _IOFBF, 64);

	// initialize common controls
	InitCommonControls();

	// set a handler to catch ctrl-c
	SetConsoleCtrlHandler(control_handler, TRUE);

	// allocate symbols
	symbol_manager local_symbols(argv[0]);
	symbols = &local_symbols;

	// set up exception handling
	pass_thru_filter = SetUnhandledExceptionFilter(exception_filter);
	SetErrorMode(SEM_FAILCRITICALERRORS | SEM_NOGPFAULTERRORBOX);

	// enable stack crawls for asserts
	extern void (*s_debugger_stack_crawler)();
	s_debugger_stack_crawler = winmain_dump_stack;


	// parse config and cmdline options
	DWORD result;
	{
		windows_options options;
		windows_osd_interface osd(options);
		// if we're a GUI app, out errors to message boxes
		// Initialize this after the osd interface so that we are first in the
		// output order
		winui_output_error winerror;
		if (win_is_gui_application() || is_double_click_start(argc))
		{
			// if we are a GUI app, output errors to message boxes
			osd_output::push(&winerror);
			// make sure any console window that opened on our behalf is nuked
			FreeConsole();
		}
		osd.register_options();
		cli_frontend frontend(options, osd);
		result = frontend.execute(argc, argv);
		osd_output::pop(&winerror);
	}
	// free symbols
	symbols = nullptr;
	return result;
}


//============================================================
//  windows_options
//============================================================

windows_options::windows_options()
: osd_options()
{
	add_entries(s_option_entries);
}


//============================================================
//  control_handler
//============================================================

static BOOL WINAPI control_handler(DWORD type)
{
	// indicate to the user that we detected something
	switch (type)
	{
		case CTRL_C_EVENT:          fprintf(stderr, "Caught Ctrl+C");                   break;
		case CTRL_BREAK_EVENT:      fprintf(stderr, "Caught Ctrl+break");               break;
		case CTRL_CLOSE_EVENT:      fprintf(stderr, "Caught console close");            break;
		case CTRL_LOGOFF_EVENT:     fprintf(stderr, "Caught logoff");                   break;
		case CTRL_SHUTDOWN_EVENT:   fprintf(stderr, "Caught shutdown");                 break;
		default:                    fprintf(stderr, "Caught unexpected console event"); break;
	}

	// if we don't have a machine yet, or if we are handling ctrl+c/ctrl+break,
	// just terminate hard, without throwing or handling any atexit stuff
	if (g_current_machine == nullptr || type == CTRL_C_EVENT || type == CTRL_BREAK_EVENT)
	{
		fprintf(stderr, ", exiting\n");
		TerminateProcess(GetCurrentProcess(), MAMERR_FATALERROR);
	}

	// all other situations attempt to do a clean exit
	else
	{
		fprintf(stderr, ", exit requested\n");
		g_current_machine->schedule_exit();
	}

	// in all cases we handled it
	return TRUE;
}




//============================================================
//  output_oslog
//============================================================

static void output_oslog(const running_machine &machine, const char *buffer)
{
	if (IsDebuggerPresent())
		win_output_debug_string_utf8(buffer);
}


//============================================================
//  constructor
//============================================================

windows_osd_interface::windows_osd_interface(windows_options &options)
	: osd_common_t(options)
	, m_options(options)
	, m_sliders(nullptr)
{
}


//============================================================
//  destructor
//============================================================

windows_osd_interface::~windows_osd_interface()
{
}


//============================================================
//  video_register
//============================================================

void windows_osd_interface::video_register()
{
	video_options_add("gdi", nullptr);
	video_options_add("d3d", nullptr);
	video_options_add("bgfx", nullptr);
	//video_options_add("auto", nullptr); // making d3d video default one
}

//============================================================
//  init
//============================================================

void windows_osd_interface::init(running_machine &machine)
{
	// call our parent
	osd_common_t::init(machine);

	const char *stemp;
	windows_options &options = downcast<windows_options &>(machine.options());

	// determine if we are benchmarking, and adjust options appropriately
	int bench = options.bench();
	std::string error_string;
	if (bench > 0)
	{
		options.set_value(OPTION_THROTTLE, false, OPTION_PRIORITY_MAXIMUM, error_string);
		options.set_value(OSDOPTION_SOUND, "none", OPTION_PRIORITY_MAXIMUM, error_string);
		options.set_value(OSDOPTION_VIDEO, "none", OPTION_PRIORITY_MAXIMUM, error_string);
		options.set_value(OPTION_SECONDS_TO_RUN, bench, OPTION_PRIORITY_MAXIMUM, error_string);
		assert(error_string.empty());
	}

	// determine if we are profiling, and adjust options appropriately
	int profile = options.profile();
	if (profile > 0)
	{
		options.set_value(OPTION_THROTTLE, false, OPTION_PRIORITY_MAXIMUM, error_string);
		options.set_value(OSDOPTION_NUMPROCESSORS, 1, OPTION_PRIORITY_MAXIMUM, error_string);
		assert(error_string.empty());
	}

	// thread priority
	if (!(machine.debug_flags & DEBUG_FLAG_OSD_ENABLED))
		SetThreadPriority(GetCurrentThread(), options.priority());

	// get number of processors
	stemp = options.numprocessors();

	osd_num_processors = 0;

	if (strcmp(stemp, "auto") != 0)
	{
		osd_num_processors = atoi(stemp);
		if (osd_num_processors < 1)
		{
			osd_printf_warning("Warning: numprocessors < 1 doesn't make much sense. Assuming auto ...\n");
			osd_num_processors = 0;
		}
	}

	// initialize the subsystems
	osd_common_t::init_subsystems();

	// notify listeners of screen configuration
	for (win_window_info *info = win_window_list; info != nullptr; info = info->m_next)
	{
		machine.output().set_value(string_format("Orientation(%s)", info->m_monitor->devicename()).c_str(), info->m_targetorient);
	}

	// hook up the debugger log
	if (options.oslog())
		machine.add_logerror_callback(output_oslog);

	// crank up the multimedia timer resolution to its max
	// this gives the system much finer timeslices
	timeresult = timeGetDevCaps(&timecaps, sizeof(timecaps));
	if (timeresult == TIMERR_NOERROR)
		timeBeginPeriod(timecaps.wPeriodMin);

	// if a watchdog thread is requested, create one
	int watchdog = options.watchdog();
	if (watchdog != 0)
	{
		watchdog_reset_event = CreateEvent(nullptr, FALSE, FALSE, nullptr);
		assert_always(watchdog_reset_event != nullptr, "Failed to create watchdog reset event");
		watchdog_exit_event = CreateEvent(nullptr, TRUE, FALSE, nullptr);
		assert_always(watchdog_exit_event != nullptr, "Failed to create watchdog exit event");
		watchdog_thread = CreateThread(nullptr, 0, watchdog_thread_entry, (LPVOID)(FPTR)watchdog, 0, nullptr);
		assert_always(watchdog_thread != nullptr, "Failed to create watchdog thread");
	}

	// create and start the profiler
	if (profile > 0)
	{
		profiler = global_alloc(sampling_profiler(1000, profile - 1));
		profiler->start();
	}

	// initialize sockets
	win_init_sockets();

	// note the existence of a machine
	g_current_machine = &machine;
}


//============================================================
//  osd_exit
//============================================================

void windows_osd_interface::osd_exit()
{
	// no longer have a machine
	g_current_machine = nullptr;

	// cleanup sockets
	win_cleanup_sockets();

	osd_common_t::osd_exit();

	// take down the watchdog thread if it exists
	if (watchdog_thread != nullptr)
	{
		SetEvent(watchdog_exit_event);
		WaitForSingleObject(watchdog_thread, INFINITE);
		CloseHandle(watchdog_reset_event);
		CloseHandle(watchdog_exit_event);
		CloseHandle(watchdog_thread);
		watchdog_reset_event = nullptr;
		watchdog_exit_event = nullptr;
		watchdog_thread = nullptr;
	}

	// stop the profiler
	if (profiler != nullptr)
	{
		profiler->stop();
		profiler->print_results(*symbols);
		global_free(profiler);
	}

	// restore the timer resolution
	if (timeresult == TIMERR_NOERROR)
		timeEndPeriod(timecaps.wPeriodMin);

	// one last pass at events
	winwindow_process_events(machine(), 0, 0);
}

//============================================================
//  winmain_dump_stack
//============================================================

void winmain_dump_stack()
{
	// set up the stack walker
	stack_walker walker;
	if (!walker.reset())
		return;

	// walk the stack
	while (walker.unwind())
		fprintf(stderr, "  %p: %p%s\n", (void *)walker.frame(), (void *)walker.ip(), (symbols == nullptr) ? "" : symbols->symbol_for_address(walker.ip()));
}


//============================================================
//  check_for_double_click_start
//============================================================

static int is_double_click_start(int argc)
{
	STARTUPINFO startup_info = { sizeof(STARTUPINFO) };

	// determine our startup information
	GetStartupInfo(&startup_info);

	// try to determine if MAME was simply double-clicked
	return (argc <= 1 && startup_info.dwFlags && !(startup_info.dwFlags & STARTF_USESTDHANDLES));
}


//============================================================
//  watchdog_thread_entry
//============================================================

static DWORD WINAPI watchdog_thread_entry(LPVOID lpParameter)
{
	DWORD timeout = (int)(FPTR)lpParameter * 1000;

	while (TRUE)
	{
		HANDLE handle_list[2];
		DWORD wait_result;

		// wait for either a reset or an exit, or a timeout
		handle_list[0] = watchdog_reset_event;
		handle_list[1] = watchdog_exit_event;
		wait_result = WaitForMultipleObjects(2, handle_list, FALSE, timeout);

		// on a reset, just loop around and re-wait
		if (wait_result == WAIT_OBJECT_0 + 0)
			continue;

		// on an exit, break out
		if (wait_result == WAIT_OBJECT_0 + 1)
			break;

		// on a timeout, kill the process
		if (wait_result == WAIT_TIMEOUT)
		{
			fprintf(stderr, "Terminating due to watchdog timeout\n");
			fflush(stderr);
			TerminateProcess(GetCurrentProcess(), -1);
		}
	}
	return EXCEPTION_CONTINUE_SEARCH;
}


//============================================================
//  winmain_watchdog_ping
//============================================================

void winmain_watchdog_ping(void)
{
	// if we have a watchdog, reset it
	if (watchdog_reset_event != nullptr)
		SetEvent(watchdog_reset_event);
}


//============================================================
//  exception_filter
//============================================================

static LONG WINAPI exception_filter(struct _EXCEPTION_POINTERS *info)
{
	static const struct
	{
		DWORD code;
		const char *string;
	} exception_table[] =
	{
		{ EXCEPTION_ACCESS_VIOLATION,       "ACCESS VIOLATION" },
		{ EXCEPTION_DATATYPE_MISALIGNMENT,  "DATATYPE MISALIGNMENT" },
		{ EXCEPTION_BREAKPOINT,             "BREAKPOINT" },
		{ EXCEPTION_SINGLE_STEP,            "SINGLE STEP" },
		{ EXCEPTION_ARRAY_BOUNDS_EXCEEDED,  "ARRAY BOUNDS EXCEEDED" },
		{ EXCEPTION_FLT_DENORMAL_OPERAND,   "FLOAT DENORMAL OPERAND" },
		{ EXCEPTION_FLT_DIVIDE_BY_ZERO,     "FLOAT DIVIDE BY ZERO" },
		{ EXCEPTION_FLT_INEXACT_RESULT,     "FLOAT INEXACT RESULT" },
		{ EXCEPTION_FLT_INVALID_OPERATION,  "FLOAT INVALID OPERATION" },
		{ EXCEPTION_FLT_OVERFLOW,           "FLOAT OVERFLOW" },
		{ EXCEPTION_FLT_STACK_CHECK,        "FLOAT STACK CHECK" },
		{ EXCEPTION_FLT_UNDERFLOW,          "FLOAT UNDERFLOW" },
		{ EXCEPTION_INT_DIVIDE_BY_ZERO,     "INTEGER DIVIDE BY ZERO" },
		{ EXCEPTION_INT_OVERFLOW,           "INTEGER OVERFLOW" },
		{ EXCEPTION_PRIV_INSTRUCTION,       "PRIVILEGED INSTRUCTION" },
		{ EXCEPTION_IN_PAGE_ERROR,          "IN PAGE ERROR" },
		{ EXCEPTION_ILLEGAL_INSTRUCTION,    "ILLEGAL INSTRUCTION" },
		{ EXCEPTION_NONCONTINUABLE_EXCEPTION,"NONCONTINUABLE EXCEPTION" },
		{ EXCEPTION_STACK_OVERFLOW,         "STACK OVERFLOW" },
		{ EXCEPTION_INVALID_DISPOSITION,    "INVALID DISPOSITION" },
		{ EXCEPTION_GUARD_PAGE,             "GUARD PAGE VIOLATION" },
		{ EXCEPTION_INVALID_HANDLE,         "INVALID HANDLE" },
		{ 0,                                "UNKNOWN EXCEPTION" }
	};
	static int already_hit = 0;
	int i;

	// if we're hitting this recursively, just exit
	if (already_hit)
		return EXCEPTION_CONTINUE_SEARCH;
	already_hit = 1;

	// flush any debugging traces that were live
	debugger_flush_all_traces_on_abnormal_exit();

	// find our man
	for (i = 0; exception_table[i].code != 0; i++)
		if (info->ExceptionRecord->ExceptionCode == exception_table[i].code)
			break;

	// print the exception type and address
	fprintf(stderr, "\n-----------------------------------------------------\n");
	fprintf(stderr, "Exception at EIP=%p%s: %s\n", info->ExceptionRecord->ExceptionAddress,
			symbols->symbol_for_address((FPTR)info->ExceptionRecord->ExceptionAddress), exception_table[i].string);

	// for access violations, print more info
	if (info->ExceptionRecord->ExceptionCode == EXCEPTION_ACCESS_VIOLATION)
		fprintf(stderr, "While attempting to %s memory at %p\n",
				info->ExceptionRecord->ExceptionInformation[0] ? "write" : "read",
				(void *)info->ExceptionRecord->ExceptionInformation[1]);

	// print the state of the CPU
	fprintf(stderr, "-----------------------------------------------------\n");
#ifdef PTR64
	fprintf(stderr, "RAX=%p RBX=%p RCX=%p RDX=%p\n",
			(void *)info->ContextRecord->Rax,
			(void *)info->ContextRecord->Rbx,
			(void *)info->ContextRecord->Rcx,
			(void *)info->ContextRecord->Rdx);
	fprintf(stderr, "RSI=%p RDI=%p RBP=%p RSP=%p\n",
			(void *)info->ContextRecord->Rsi,
			(void *)info->ContextRecord->Rdi,
			(void *)info->ContextRecord->Rbp,
			(void *)info->ContextRecord->Rsp);
	fprintf(stderr, " R8=%p  R9=%p R10=%p R11=%p\n",
			(void *)info->ContextRecord->R8,
			(void *)info->ContextRecord->R9,
			(void *)info->ContextRecord->R10,
			(void *)info->ContextRecord->R11);
	fprintf(stderr, "R12=%p R13=%p R14=%p R15=%p\n",
			(void *)info->ContextRecord->R12,
			(void *)info->ContextRecord->R13,
			(void *)info->ContextRecord->R14,
			(void *)info->ContextRecord->R15);
#else
	fprintf(stderr, "EAX=%p EBX=%p ECX=%p EDX=%p\n",
			(void *)info->ContextRecord->Eax,
			(void *)info->ContextRecord->Ebx,
			(void *)info->ContextRecord->Ecx,
			(void *)info->ContextRecord->Edx);
	fprintf(stderr, "ESI=%p EDI=%p EBP=%p ESP=%p\n",
			(void *)info->ContextRecord->Esi,
			(void *)info->ContextRecord->Edi,
			(void *)info->ContextRecord->Ebp,
			(void *)info->ContextRecord->Esp);
#endif

	stack_walker walker;
	walker.reset(*info->ContextRecord, GetCurrentThread());

	// reprint the actual exception address
	fprintf(stderr, "-----------------------------------------------------\n");
	fprintf(stderr, "Stack crawl:\n");

	// walk the stack
	while (walker.unwind())
		fprintf(stderr, "  %p: %p%s\n", (void *)walker.frame(), (void *)walker.ip(), (symbols == nullptr) ? "" : symbols->symbol_for_address(walker.ip()));

	// flush stderr, so the data is actually written when output is being redirected
	fflush(stderr);

	// exit
	return EXCEPTION_CONTINUE_SEARCH;
}


//**************************************************************************
//  STACK WALKER
//**************************************************************************

//-------------------------------------------------
//  stack_walker - constructor
//-------------------------------------------------

stack_walker::stack_walker()
	: m_process(GetCurrentProcess()),
		m_thread(GetCurrentThread()),
		m_first(true),
		m_stack_walk_64(TEXT("dbghelp.dll"), "StackWalk64"),
		m_sym_initialize(TEXT("dbghelp.dll"), "SymInitialize"),
		m_sym_function_table_access_64(TEXT("dbghelp.dll"), "SymFunctionTableAccess64"),
		m_sym_get_module_base_64(TEXT("dbghelp.dll"), "SymGetModuleBase64"),
		m_rtl_capture_context(TEXT("kernel32.dll"), "RtlCaptureContext")
{
	// zap the structs
	memset(&m_stackframe, 0, sizeof(m_stackframe));
	memset(&m_context, 0, sizeof(m_context));

	// initialize the symbols
	if (!s_initialized && m_sym_initialize && m_stack_walk_64 && m_sym_function_table_access_64 && m_sym_get_module_base_64)
	{
		(*m_sym_initialize)(m_process, nullptr, TRUE);
		s_initialized = true;
	}
}


//-------------------------------------------------
//  reset - set up a new context
//-------------------------------------------------

bool stack_walker::reset()
{
	// set up the initial state
	if (!m_rtl_capture_context)
		return false;
	(*m_rtl_capture_context)(&m_context);
	m_thread = GetCurrentThread();
	m_first = true;

	// initialize the stackframe
	memset(&m_stackframe, 0, sizeof(m_stackframe));
	m_stackframe.AddrPC.Mode = AddrModeFlat;
	m_stackframe.AddrFrame.Mode = AddrModeFlat;
	m_stackframe.AddrStack.Mode = AddrModeFlat;

	// pull architecture-specific fields from the context
#ifdef PTR64
	m_stackframe.AddrPC.Offset = m_context.Rip;
	m_stackframe.AddrFrame.Offset = m_context.Rsp;
	m_stackframe.AddrStack.Offset = m_context.Rsp;
#else
	m_stackframe.AddrPC.Offset = m_context.Eip;
	m_stackframe.AddrFrame.Offset = m_context.Ebp;
	m_stackframe.AddrStack.Offset = m_context.Esp;
#endif
	return true;
}

void stack_walker::reset(CONTEXT &initial, HANDLE thread)
{
	// set up the initial state
	m_context = initial;
	m_thread = thread;
	m_first = true;

	// initialize the stackframe
	memset(&m_stackframe, 0, sizeof(m_stackframe));
	m_stackframe.AddrPC.Mode = AddrModeFlat;
	m_stackframe.AddrFrame.Mode = AddrModeFlat;
	m_stackframe.AddrStack.Mode = AddrModeFlat;

	// pull architecture-specific fields from the context
#ifdef PTR64
	m_stackframe.AddrPC.Offset = m_context.Rip;
	m_stackframe.AddrFrame.Offset = m_context.Rsp;
	m_stackframe.AddrStack.Offset = m_context.Rsp;
#else
	m_stackframe.AddrPC.Offset = m_context.Eip;
	m_stackframe.AddrFrame.Offset = m_context.Ebp;
	m_stackframe.AddrStack.Offset = m_context.Esp;
#endif
}


//-------------------------------------------------
//  unwind - unwind a single level
//-------------------------------------------------

bool stack_walker::unwind()
{
	// if we were able to initialize, then we have everything we need
	if (s_initialized)
	{
#ifdef PTR64
		return (*m_stack_walk_64)(IMAGE_FILE_MACHINE_AMD64, m_process, m_thread, &m_stackframe, &m_context, nullptr, *m_sym_function_table_access_64, *m_sym_get_module_base_64, nullptr);
#else
		return (*m_stack_walk_64)(IMAGE_FILE_MACHINE_I386, m_process, m_thread, &m_stackframe, &m_context, nullptr, *m_sym_function_table_access_64, *m_sym_get_module_base_64, nullptr);
#endif
	}

	// otherwise, fake the first unwind, which will just return info from the context
	else
	{
		bool result = m_first;
		m_first = false;
		return result;
	}
}



//**************************************************************************
//  SYMBOL MANAGER
//**************************************************************************

//-------------------------------------------------
//  symbol_manager - constructor
//-------------------------------------------------

symbol_manager::symbol_manager(const char *argv0)
	: m_mapfile(argv0),
		m_symfile(argv0),
		m_process(GetCurrentProcess()),
		m_last_base(0),
		m_text_base(0),
		m_sym_from_addr(TEXT("dbghelp.dll"), "SymFromAddr"),
		m_sym_get_line_from_addr_64(TEXT("dbghelp.dll"), "SymGetLineFromAddr64")
{
#ifdef __GNUC__
	// compute the name of the mapfile
	int extoffs = m_mapfile.find_last_of('.');
	if (extoffs != -1)
		m_mapfile.substr(0, extoffs);
	m_mapfile.append(".map");

	// and the name of the symfile
	extoffs = m_symfile.find_last_of('.');
	if (extoffs != -1)
		m_symfile = m_symfile.substr(0, extoffs);
	m_symfile.append(".sym");

	// figure out the base of the .text section
	m_text_base = get_text_section_base();
#endif

	// expand the buffer to be decently large up front
	m_buffer = string_format("%500s", "");
}


//-------------------------------------------------
//  ~symbol_manager - destructor
//-------------------------------------------------

symbol_manager::~symbol_manager()
{
}


//-------------------------------------------------
//  symbol_for_address - return a symbol by looking
//  it up either in the cache or by scanning the
//  file
//-------------------------------------------------

const char *symbol_manager::symbol_for_address(FPTR address)
{
	// default the buffer
	m_buffer.assign(" (not found)");
	m_last_base = 0;

	// first try to do it using system APIs
	if (!query_system_for_address(address))
	{
		// if that fails, scan the cache if we have one
		if (m_cache.first() != nullptr)
			scan_cache_for_address(address);

		// or else try to open a sym/map file and find it there
		else
			scan_file_for_address(address, false);
	}
	return m_buffer.c_str();
}


//-------------------------------------------------
//  query_system_for_address - ask the system to
//  look up our address
//-------------------------------------------------

bool symbol_manager::query_system_for_address(FPTR address)
{
	// need at least the sym_from_addr API
	if (!m_sym_from_addr)
		return false;

	BYTE info_buffer[sizeof(SYMBOL_INFO) + 256] = { 0 };
	SYMBOL_INFO &info = *reinterpret_cast<SYMBOL_INFO *>(&info_buffer[0]);
	DWORD64 displacement;

	// even through the struct says TCHAR, we actually get back an ANSI string here
	info.SizeOfStruct = sizeof(info);
	info.MaxNameLen = sizeof(info_buffer) - sizeof(info);
	if ((*m_sym_from_addr)(m_process, address, &displacement, &info))
	{
		// try to get source info as well; again we are returned an ANSI string
		IMAGEHLP_LINE64 lineinfo = { sizeof(lineinfo) };
		DWORD linedisp;
		if (m_sym_get_line_from_addr_64 && (*m_sym_get_line_from_addr_64)(m_process, address, &linedisp, &lineinfo))
			format_symbol(info.Name, displacement, lineinfo.FileName, lineinfo.LineNumber);
		else
			format_symbol(info.Name, displacement);

		// set the last base
		m_last_base = address - displacement;
		return true;
	}
	return false;
}


//-------------------------------------------------
//  scan_file_for_address - walk either the map
//  or symbol files and find the best match for
//  the given address, optionally creating a cache
//  along the way
//-------------------------------------------------

void symbol_manager::scan_file_for_address(FPTR address, bool create_cache)
{
	bool is_symfile = false;
	FILE *srcfile = nullptr;

#ifdef __GNUC__
	// see if we have a symbol file (gcc only)
	srcfile = fopen(m_symfile.c_str(), "r");
	is_symfile = (srcfile != nullptr);
#endif

	// if not, see if we have a map file
	if (srcfile == nullptr)
		srcfile = fopen(m_mapfile.c_str(), "r");

	// if not, fail
	if (srcfile == nullptr)
		return;

	// reset the best info
	std::string best_symbol;
	FPTR best_addr = 0;

	// parse the file, looking for valid entries
	std::string symbol;
	char line[1024];
	while (fgets(line, sizeof(line) - 1, srcfile))
	{
		// parse the line looking for an interesting symbol
		FPTR addr = 0;
		bool valid = is_symfile ? parse_sym_line(line, addr, symbol) : parse_map_line(line, addr, symbol);

		// if we got one, see if this is the best
		if (valid)
		{
			// if this is the best one so far, remember it
			if (addr <= address && addr > best_addr)
			{
				best_addr = addr;
				best_symbol = symbol;
			}

			// also create a cache entry if we can
			if (create_cache)
				m_cache.append(*global_alloc(cache_entry(addr, symbol.c_str())));
		}
	}

	// close the file
	fclose(srcfile);

	// format the symbol and remember the last base
	format_symbol(best_symbol.c_str(), address - best_addr);
	m_last_base = best_addr;
}


//-------------------------------------------------
//  scan_cache_for_address - walk the cache to
//  find the best match for the given address
//-------------------------------------------------

void symbol_manager::scan_cache_for_address(FPTR address)
{
	// reset the best info
	std::string best_symbol;
	FPTR best_addr = 0;

	// walk the cache, looking for valid entries
	for (cache_entry *entry = m_cache.first(); entry != nullptr; entry = entry->next())

		// if this is the best one so far, remember it
		if (entry->m_address <= address && entry->m_address > best_addr)
		{
			best_addr = entry->m_address;
			best_symbol = entry->m_name;
		}

	// format the symbol and remember the last base
	format_symbol(best_symbol.c_str(), address - best_addr);
	m_last_base = best_addr;
}


//-------------------------------------------------
//  parse_sym_line - parse a line from a sym file
//  which is just the output of objdump
//-------------------------------------------------

bool symbol_manager::parse_sym_line(const char *line, FPTR &address, std::string &symbol)
{
#ifdef __GNUC__
/*
    32-bit gcc symbol line:
[271778](sec  1)(fl 0x00)(ty  20)(scl   3) (nx 0) 0x007df675 line_to_symbol(char const*, unsigned int&, bool)

    64-bit gcc symbol line:
[271775](sec  1)(fl 0x00)(ty  20)(scl   3) (nx 0) 0x00000000008dd1e9 line_to_symbol(char const*, unsigned long long&, bool)
*/

	// first look for a (ty) entry
	const char *type = strstr(line, "(ty  20)");
	if (type == nullptr)
		return false;

	// scan forward in the line to find the address
	bool in_parens = false;
	for (const char *chptr = type; *chptr != 0; chptr++)
	{
		// track open/close parentheses
		if (*chptr == '(')
			in_parens = true;
		else if (*chptr == ')')
			in_parens = false;

		// otherwise, look for an 0x address
		else if (!in_parens && *chptr == '0' && chptr[1] == 'x')
		{
			// make sure we can get an address
			void *temp;
			if (sscanf(chptr, "0x%p", &temp) != 1)
				return false;
			address = m_text_base + reinterpret_cast<FPTR>(temp);

			// skip forward until we're past the space
			while (*chptr != 0 && !isspace(*chptr))
				chptr++;

			// extract the symbol name
			strtrimspace(symbol.assign(chptr));
			return (symbol.length() > 0);
		}
	}
#endif
	return false;
}


//-------------------------------------------------
//  parse_map_line - parse a line from a linker-
//  generated map file
//-------------------------------------------------

bool symbol_manager::parse_map_line(const char *line, FPTR &address, std::string &symbol)
{
#ifdef __GNUC__
/*
    32-bit gcc map line:
                0x0089cb00                nbmj9195_palette_r(_address_space const*, unsigned int)

    64-bit gcc map line:
                0x0000000000961afc                nbmj9195_palette_r(_address_space const*, unsigned int)
*/

	// find a matching start
	if (strncmp(line, "                0x", 18) == 0)
	{
		// make sure we can get an address
		void *temp;
		if (sscanf(&line[16], "0x%p", &temp) != 1)
			return false;
		address = reinterpret_cast<FPTR>(temp);

		// skip forward until we're past the space
		const char *chptr = &line[16];
		while (*chptr != 0 && !isspace(*chptr))
			chptr++;

		// extract the symbol name
		strtrimspace(symbol.assign(chptr));
		return (symbol.length() > 0);
	}
#endif
	return false;
}


//-------------------------------------------------
//  format_symbol - common symbol formatting
//-------------------------------------------------

void symbol_manager::format_symbol(const char *name, UINT32 displacement, const char *filename, int linenumber)
{
	// start with the address and offset
	m_buffer = string_format(" (%s", name);
	if (displacement != 0)
		m_buffer.append(string_format("+0x%04x", (UINT32)displacement));

	// append file/line if present
	if (filename != nullptr)
		m_buffer.append(string_format(", %s:%d", filename, linenumber));

	// close up the string
	m_buffer.append(")");
}


//-------------------------------------------------
//  get_text_section_base - figure out the base
//  of the .text section
//-------------------------------------------------

FPTR symbol_manager::get_text_section_base()
{
	dynamic_bind<PIMAGE_SECTION_HEADER (WINAPI *)(PIMAGE_NT_HEADERS, PVOID, ULONG)> image_rva_to_section(TEXT("dbghelp.dll"), "ImageRvaToSection");
	dynamic_bind<PIMAGE_NT_HEADERS (WINAPI *)(PVOID)> image_nt_header(TEXT("dbghelp.dll"), "ImageNtHeader");

	// start with the image base
	PVOID base = reinterpret_cast<PVOID>(GetModuleHandleUni());
	assert(base != nullptr);

	// make sure we have the functions we need
	if (image_nt_header && image_rva_to_section)
	{
		// get the NT header
		PIMAGE_NT_HEADERS headers = (*image_nt_header)(base);
		assert(headers != nullptr);

		// look ourself up (assuming we are in the .text section)
		PIMAGE_SECTION_HEADER section = (*image_rva_to_section)(headers, base, reinterpret_cast<FPTR>(get_text_section_base) - reinterpret_cast<FPTR>(base));
		if (section != nullptr)
			return reinterpret_cast<FPTR>(base) + section->VirtualAddress;
	}

	// fallback to returning the image base (wrong)
	return reinterpret_cast<FPTR>(base);
}



//**************************************************************************
//  SAMPLING PROFILER
//**************************************************************************

//-------------------------------------------------
//  sampling_profiler - constructor
//-------------------------------------------------

sampling_profiler::sampling_profiler(UINT32 max_seconds, UINT8 stack_depth = 0)
	:   m_target_thread(nullptr),
		m_thread(nullptr),
		m_thread_id(0),
		m_thread_exit(false),
		m_stack_depth(stack_depth),
		m_entry_stride(stack_depth + 2),
		m_buffer(max_seconds * 1000 * m_entry_stride),
		m_buffer_ptr(&m_buffer[0]),
		m_buffer_end(&m_buffer[0] + max_seconds * 1000 * m_entry_stride)
{
}


//-------------------------------------------------
//  sampling_profiler - destructor
//-------------------------------------------------

sampling_profiler::~sampling_profiler()
{
}


//-------------------------------------------------
//  start - begin gathering profiling information
//-------------------------------------------------

void sampling_profiler::start()
{
	// do the dance to get a handle to ourself
	BOOL result = DuplicateHandle(GetCurrentProcess(), GetCurrentThread(), GetCurrentProcess(), &m_target_thread,
			THREAD_GET_CONTEXT | THREAD_SUSPEND_RESUME | THREAD_QUERY_INFORMATION, FALSE, 0);
	assert_always(result, "Failed to get thread handle for main thread");

	// reset the exit flag
	m_thread_exit = false;

	// start the thread
	m_thread = CreateThread(nullptr, 0, thread_entry, (LPVOID)this, 0, &m_thread_id);
	assert_always(m_thread != nullptr, "Failed to create profiler thread\n");

	// max out the priority
	SetThreadPriority(m_thread, THREAD_PRIORITY_TIME_CRITICAL);
}


//-------------------------------------------------
//  stop - stop gathering profiling information
//-------------------------------------------------

void sampling_profiler::stop()
{
	// set the flag and wait a couple of seconds (max)
	m_thread_exit = true;
	WaitForSingleObject(m_thread, 2000);

	// regardless, close the handle
	CloseHandle(m_thread);
}


//-------------------------------------------------
//  compare_address - compare two entries by their
//  bucket address
//-------------------------------------------------

int CLIB_DECL sampling_profiler::compare_address(const void *item1, const void *item2)
{
	const FPTR *entry1 = reinterpret_cast<const FPTR *>(item1);
	const FPTR *entry2 = reinterpret_cast<const FPTR *>(item2);
	int mincount = MIN(entry1[0], entry2[0]);

	// sort in order of: bucket, caller, caller's caller, etc.
	for (int index = 1; index <= mincount; index++)
		if (entry1[index] != entry2[index])
			return entry1[index] - entry2[index];

	// if we match to the end, sort by the depth of the stack
	return entry1[0] - entry2[0];
}


//-------------------------------------------------
//  compare_frequency - compare two entries by
//  their frequency of occurrence
//-------------------------------------------------

int CLIB_DECL sampling_profiler::compare_frequency(const void *item1, const void *item2)
{
	const FPTR *entry1 = reinterpret_cast<const FPTR *>(item1);
	const FPTR *entry2 = reinterpret_cast<const FPTR *>(item2);

	// sort by frequency, then by address
	if (entry1[0] != entry2[0])
		return entry2[0] - entry1[0];
	return entry1[1] - entry2[1];
}


//-------------------------------------------------
//  print_results - output the results
//-------------------------------------------------

void sampling_profiler::print_results(symbol_manager &symbols)
{
	// cache the symbols
	symbols.cache_symbols();

	// step 1: find the base of each entry
	for (FPTR *current = &m_buffer[0]; current < m_buffer_ptr; current += m_entry_stride)
	{
		assert(current[0] >= 1 && current[0] < m_entry_stride);

		// convert the sampled PC to its function base as a bucket
		symbols.symbol_for_address(current[1]);
		current[1] = symbols.last_base();
	}

	// step 2: sort the results
	qsort(&m_buffer[0], (m_buffer_ptr - &m_buffer[0]) / m_entry_stride, m_entry_stride * sizeof(FPTR), compare_address);

	// step 3: count and collapse unique entries
	UINT32 total_count = 0;
	for (FPTR *current = &m_buffer[0]; current < m_buffer_ptr; )
	{
		int count = 1;
		FPTR *scan;
		for (scan = current + m_entry_stride; scan < m_buffer_ptr; scan += m_entry_stride)
		{
			if (compare_address(current, scan) != 0)
				break;
			scan[0] = 0;
			count++;
		}
		current[0] = count;
		total_count += count;
		current = scan;
	}

	// step 4: sort the results again, this time by frequency
	qsort(&m_buffer[0], (m_buffer_ptr - &m_buffer[0]) / m_entry_stride, m_entry_stride * sizeof(FPTR), compare_frequency);

	// step 5: print the results
	UINT32 num_printed = 0;
	for (FPTR *current = &m_buffer[0]; current < m_buffer_ptr && num_printed < 30; current += m_entry_stride)
	{
		// once we hit 0 frequency, we're done
		if (current[0] == 0)
			break;

		// output the result
		printf("%4.1f%% - %6d : %p%s\n", (double)current[0] * 100.0 / (double)total_count, (UINT32)current[0], reinterpret_cast<void *>(current[1]), symbols.symbol_for_address(current[1]));
		for (int index = 2; index < m_entry_stride; index++)
		{
			if (current[index] == 0)
				break;
			printf("                 %p%s\n", reinterpret_cast<void *>(current[index]), symbols.symbol_for_address(current[index]));
		}
		printf("\n");
		num_printed++;
	}
	symbols.reset_cache();
}


//-------------------------------------------------
//  thread_entry - thread entry stub
//-------------------------------------------------

DWORD WINAPI sampling_profiler::thread_entry(LPVOID lpParameter)
{
	reinterpret_cast<sampling_profiler *>(lpParameter)->thread_run();
	return 0;
}


//-------------------------------------------------
//  thread_run - sampling thread
//-------------------------------------------------

void sampling_profiler::thread_run()
{
	CONTEXT context;
	memset(&context, 0, sizeof(context));

	// loop until done
	stack_walker walker;
	while (!m_thread_exit && m_buffer_ptr < m_buffer_end)
	{
		// pause the main thread and get its context
		SuspendThread(m_target_thread);
		context.ContextFlags = CONTEXT_FULL;
		GetThreadContext(m_target_thread, &context);

		// first entry is a count
		FPTR *count = m_buffer_ptr++;
		*count = 0;

		// iterate over the frames until we run out or hit an error
		walker.reset(context, m_target_thread);
		int frame;
		for (frame = 0; frame <= m_stack_depth && walker.unwind(); frame++)
		{
			*m_buffer_ptr++ = walker.ip();
			*count += 1;
		}

		// fill in any missing parts with nulls
		for (; frame <= m_stack_depth; frame++)
			*m_buffer_ptr++ = 0;

		// resume the thread
		ResumeThread(m_target_thread);

		// sleep for 1ms
		Sleep(1);
	}
}<|MERGE_RESOLUTION|>--- conflicted
+++ resolved
@@ -275,15 +275,7 @@
 	{ nullptr,                                        nullptr,    OPTION_HEADER,     "WINDOWS VIDEO OPTIONS" },
 	{ WINOPTION_MENU,                                 "0",        OPTION_BOOLEAN,    "enables menu bar if available by UI implementation" },
 
-<<<<<<< HEAD
 	// post-processing options
-=======
-	// DirectDraw-specific options
-	{ nullptr,                                        nullptr,    OPTION_HEADER,     "DIRECTDRAW-SPECIFIC OPTIONS" },
-	{ WINOPTION_HWSTRETCH ";hws",                     "1",        OPTION_BOOLEAN,    "enables hardware stretching" },
-
-	// D3D post-processing options
->>>>>>> 5ed9f938
 	{ nullptr,                                                  nullptr,             OPTION_HEADER,     "DIRECT3D POST-PROCESSING OPTIONS" },
 	{ WINOPTION_HLSL_ENABLE";hlsl",                             "0",                 OPTION_BOOLEAN,    "enables HLSL post-processing (PS3.0 required)" },
 	{ WINOPTION_HLSLPATH,                                       "hlsl",              OPTION_STRING,     "path to hlsl files" },
